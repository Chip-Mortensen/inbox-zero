--- conflicted
+++ resolved
@@ -84,15 +84,9 @@
       '@hookform/resolvers':
         specifier: ^3.3.2
         version: 3.3.2(react-hook-form@7.48.2)
-<<<<<<< HEAD
-      '@inboxzero/resend':
-        specifier: workspace:*
-        version: link:../../packages/resend
-=======
       '@inboxzero/loops':
         specifier: workspace:*
         version: link:../../packages/loops
->>>>>>> af81f219
       '@inboxzero/tinybird':
         specifier: workspace:*
         version: link:../../packages/tinybird
@@ -362,60 +356,6 @@
         specifier: 7.33.2
         version: 7.33.2(eslint@8.54.0)
 
-<<<<<<< HEAD
-  packages/resend:
-    dependencies:
-      '@react-email/components':
-        specifier: ^0.0.11
-        version: 0.0.11(@types/react@18.2.38)(react@18.2.0)
-      nanoid:
-        specifier: ^5.0.3
-        version: 5.0.3
-      react:
-        specifier: 18.2.0
-        version: 18.2.0
-      react-dom:
-        specifier: 18.2.0
-        version: 18.2.0(react@18.2.0)
-      react-email:
-        specifier: 1.9.5
-        version: 1.9.5
-      resend:
-        specifier: ^2.0.0
-        version: 2.0.0
-    devDependencies:
-      '@types/node':
-        specifier: 20.9.3
-        version: 20.9.3
-      '@types/react':
-        specifier: 18.2.38
-        version: 18.2.38
-      '@types/react-dom':
-        specifier: 18.2.16
-        version: 18.2.16
-=======
-  packages/loops:
-    dependencies:
-      loops:
-        specifier: ^0.1.1
-        version: 0.1.1
-    devDependencies:
-      '@types/node':
-        specifier: 20.9.0
-        version: 20.9.0
->>>>>>> af81f219
-      tsconfig:
-        specifier: workspace:*
-        version: link:../tsconfig
-      typescript:
-<<<<<<< HEAD
-        specifier: 5.3.2
-        version: 5.3.2
-=======
-        specifier: 5.2.2
-        version: 5.2.2
->>>>>>> af81f219
-
   packages/tinybird:
     dependencies:
       '@chronark/zod-bird':
